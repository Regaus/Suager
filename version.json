--- conflicted
+++ resolved
@@ -1,42 +1,24 @@
 {
   "suager": {
     "short_version": "7.7",
-<<<<<<< HEAD
-    "version": "7.7.8",
+    "version": "7.7.10",
     "first_version": 1557781320,
     "major_release": 1608495933,
     "last_update": 1702680470
-=======
-    "version": "7.7.7",
-    "first_version": 1557781320,
-    "major_release": 1608495933,
-    "last_update": 1701973095
->>>>>>> 785b4002
   },
   "cobble": {
     "short_version": "1.9",
-    "version": "1.9.1",
+    "version": "1.9.2",
     "first_version": 1607190007,
     "major_release": 1608495933,
-<<<<<<< HEAD
     "last_update": 1702680474
   },
   "kyomi": {
     "short_version": "1.4",
-    "version": "1.4.3",
+    "version": "1.4.4",
     "first_version": 1623891776,
     "major_release": 1642621994,
     "last_update": 1702680478
-=======
-    "last_update": 1701973095
-  },
-  "kyomi": {
-    "short_version": "1.4",
-    "version": "1.4.2",
-    "first_version": 1623891776,
-    "major_release": 1642621994,
-    "last_update": 1701973095
->>>>>>> 785b4002
   },
   "kyomi2": {
     "short_version": "1.0",
