--- conflicted
+++ resolved
@@ -25,11 +25,8 @@
     config = get_config()
     for bot in config["bots"]:
         make_dir(f"data/logs/{bot['internal_name']}")
-<<<<<<< HEAD
     make_dir("data/gtfs")
-=======
     make_dir("data/dcu")
->>>>>>> 8214da15
 
 
 def make_dir(dir_name):
