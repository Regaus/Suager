# Changelog for Suager - Logs since v5

## v5.0.0 - 1 June 2020
- Moved Infidel Lists away from config
 
## v5.0.1 - 2 June 2020
- Improved locks and //stats

## v5.0.2 - 2 June 2020
- Removed value strings (now shows `1,000,000` instead of `1 million`)
- Improved on_ready loop

## v5.0.2.1 - 2 June 2020
- Improved readme
- Updated licence

## v5.1.0 - 2 June 2020
- Major change in how the Infidel List works
- Fixed floats in //rate

## v5.1.1 - 2 June 2020
- Fixed Infidel List adding and removal

## v5.1.2 - 3 June 2020
- //tell can now ping people

## v5.1.3 - 4 June 2020
- Fixed leveling for infidels
- Fixed social commands
- //infidels down will now move *down* the list
- You can't lick me anymore

## v5.1.4 - 7 June 2020
- Better logging system

## v5.1.5 - 7 June 2020
- Leveling leaderboards will no longer show people who still have Undefined#0000 as name and people who have 0 XP

## v5.1.6 - 7 June 2020
- Bank command: shows leaderboard by money
- Levels and glevels will now output total users amount
- Almost finished the Russian translation

## v5.1.6.1 - 7 June 2020
- Drip can lick me
- Licking yourself will no longer have any message

## v5.1.6.2 - 7 June 2020
- Settings template no longer has placeholders 
- Send should no longer error out if it doesn't have permissions to embed links or attach files

## v5.1.7 - 7 June 2020
- You can no longer add channels to anti-spam or ignore channels if they are already on the list
- Fixed some Russian strings

## v5.1.7.1 - 8 June 2020
- Banging me will no longer work

## v5.1.8 - 9 June 2020
- A "google" command

## v5.1.8.1 - 10 June 2020
- requirements.txt should now install the correct version of discord.py (1.4.0a)

## v5.1.9 - 12 June 2020
- Searching logs for a specific date
- Levels will no longer show people with negative level

## v5.1.10 - 14 June 2020
- Anyone except choco can lick me
- Anyone except choco can sniff me
- Licc is now an alias of lick 
- Added some 8ball responses

## v5.1.10.1 - 14 June 2020
- Changing Suager's nickname in odashi won't work anymore
- Added kith and kish as aliases for kiss

## v5.1.10.2 - 15 June 2020
- Locked Cryptic from lick
- Better love lock message

## v5.1.11 - 16 June 2020
- Improved lock command
- Unlocked choco's commands

## v5.1.12 - 16 June 2020
- Command for base conversions
- Time for Kargadia
- Owoify command

## v5.1.12.1 - 19 June 2020
- Improved time2
- Slightly changed owoify

## v5.1.12.2 - 21 June 2020
- Improved time2

## v5.1.12.3 - 21 June 2020
- Hopefully done with time2
- Fixed bases command

## v5.1.13 - 22 June 2020
- More ship names

## v5.2.0b1 - 22 June 2020
- Removed Stages 5, 6, and 7
- timedelta now uses human_timedelta
- Fixed vibe check
- Restructured admin commands a bit
- Tags system

## v5.2.0 - 22 June 2020
- Fixed love exception list
- Updated invalid tag names list
- Russian translation for tags

## v5.2.1 - 23 June 2020
- No more counters in embeds

## v5.3.0 - 26 June 2020
- Negative leveling
- You can't bang bots
- You can't feed bots
- Made Suager narcissistic in terms of hotness
- Fixed shop settings description
- Fixed weather command breaking when country is not available
- Renamed USA to Enslaved Shooting Range in weather

## v5.3.1 - 26 June 2020
- Level -2 command now sets to level -5001

## v5.3.2 - 27 June 2020
- Meme generation

## v5.3.3 - 27 June 2020
- Meme command should now stretch image if you input long text
- Moderation commands should now account for user permissions
- Fixed some cooldowns

## v5.3.4 - 27 June 2020
- //colour random should now work properly
- You should no longer be able to rename a tag to a name that is already used

## v5.3.4.1 - 28 June 2020
- owoify will no longer show the !?'s and just replace them

## v5.3.4.2 - 28 June 2020
- Added another forbidden tag name
- Made grant role actually work

## v6.0-alpha1 - 7 July 2020
- Support for multiple bots running
- Removed Infidel List
- Removed language support, at least for now.
- Removed gender support
- XP displayed will now be 100x smaller
- XP requirements will no longer depend on server multiplier
- Added some stuff that will never matter

## v6.0-alpha2 - 7 July 2020
- Time for Zeivela and Kaltaryna proof-of-concept created
- `ri` as alias for reload images command

## v6.0-alpha3 - 10 July 2020
- TBL with stats and clan
- Improved handling of SS23 time
- SS23 "Weather"

## v6.0-alpha4 - 13 July 2020
- Hopefully fixed data_io encoding issues
- Ratings now remind you that you're talking to a bot
- Fixed some stuff with ss23 weather

## v6.0-alpha5 - 16 July 2020
- Improved TBL and added some details
- Added DLRAM
- Added timetb command
- Added some stuff which will be later used for translations

## v6.0-alpha6 - 17 July 2020
- Added TBL Seasons
- Added ability to set your location in TBL
- Improved stats command
- Improved DLRAM energy regeneration speeds

## v6.0-beta1 - 4 August 2020
- Added nlc command for NEWorld lat/lo calculation
- Updated RSL-1 month names in SS23
- Nuts and XP multiplier events
- Support for multiple languages
- Updated some TBL details
- Improved DLRAM recharging
- Improved DLRAM leveling
- Improved DLRAM game outputs
- Social counters will now be per-user instead of per-guild

## v6.0-beta2 - 4 August 2020
- Float outputs in different bases
- Added "random" filter
- Added sepia filter
- Improved some command outputs

## v6.0-beta3 - 4 August 2020
- Support for floats in base conversions from base 10
- Removed owoify and neon commands due to no usage

## v6.0-beta4 - 5 August 2020
- Removed global levels
- Improved levels
- Fixed some broken outputs

## v6.0-beta5 - 5 August 2020
- Added some meme commands from VAC Efron's API
- Moved colour command to Utility
- Fixed some leveling commands breaking
- Improved leveling reset on leave

## v6.0-beta6 - 6 August 2020
- Improved cooldowns
- Russian translation almost done

## v6.0-beta7 - 7 August 2020
- Fixed a few minor bugs
- RSL-1 translations for birthdays and discord cogs

## v6.0-beta8 - 8 August 2020
- Updated cooldowns to be slightly less strict
- RSL-1 translation for DLRAM and economy
- The list of languages can now be accessed as a separate command

## v6.0-beta9 - 11 August 2020
- `//bases from` now works again
- RSL-1 translations for Entertainment, Images, Bot info, Leaderboards, Leveling, Ratings, and Social commands
- Improved blocked message logger

## v6.0-beta10 - 12 August 2020
- When the bot is removed from a server, it will now delete data associated with it
- Welcome and goodbye messages for Senko Lair

## v6.0-beta11 - 12 August 2020
- Improved how blocked logs work
- Suager updates will now be sent from Suager testing server

## v6.0-beta12 - 12 August 2020
- Improved leveling for the lower levels
- "Old level" now shows the level before this update, instead of v5 leveling
- Improved DLRAM charge limit and recharge speed
- Improved TBL energy limits

## v6.0-beta13 - 12 August 2020
- RSL-1 for Tags and Utility, and also some of TBL

## v6.0-beta14 - 13 August 2020
- Hopefully done messing around with DLRAM
- Fixed the server icon command not showing any output

## v6.0.0 - 15 August 2020
- Removed "old levels"
- Updated DLRAM levels, and reduced energy amount
- Removed "core bot" from config example
- Updating short version will no longer change the last update time

## v6.0.1 - 18 August 2020
- Fixed level rewards allowing default role to be rewarded, and allowing to set levels below -256
- Fixed tag info breaking when content was too long
- //tbl run is now an alias to //tbl play
- Fixed DLRAM skipping level 69 and alike
- Fixed playing status changing quicker than it was supposed to
- Fixed logs not opening properly
- Added support for float conversions to base 10 from other bases

## v6.0.2 - 19 August 2020
- Fixed Suager status changes and added some more
- Ability to change the activity type for Suager
- Improved the way the log command works
- Removed core_bot from database tables

## v6.0.3 - 19 August 2020
- Logging avatars again

## v6.0.4 - 21 August 2020
- Fixed user statuses showing up incorrectly
- Updated the playing statuses of Suager

## v6.0.5 - 22 August 2020
- Fixed some output bugs
- Added partial translation to Ancient RSL-3

## v6.0.6 - 24 August 2020
- Continued the RSL-3a translation
- Added //pain command, which displays your rank in RLS-3a

## v6.0.7 - 24 August 2020
- Fixed //nextlevel showing incorrect level
- Changed TBL energy limits slightly

## v6.0.8 - 25 August 2020
- Made plurals work better in English
- Fixed a bug which broke the //user command when they had above 15 roles

## v6.1.0 - 28 August 2020
- Added Aqos
- Improved language support
- Updated social cooldowns

## v6.1.1 - 31 August 2020
- De-hoisting for SL

## v6.1.2 - 1 September 2020
- Fixed a bug breaking leveling down
- Fixed a bug breaking leave server event
- Fixed a bug breaking TBL season update
- Fixed a bug that sometimes prevented update messages from sending

## v6.1.2.1 - 4 September 2020
- Fixed bases trying to treat an integer as a float
- Fixed Suager on_ready breaking because playing is no longer a key in the config
- SL time is now also displayed in the test server

## v6.1.2.2 - 4 September 2020
- Hopefully fixed image gen not working from ImportError if a package is not supported

## v6.1.3 - 4 September 2020
- Updated the leveling system

## v6.1.4 - 5 September 2020
- Fixed Aqos stats energy output
- Added score to Aqos stats
- Added number translation to RSL-1

## v6.1.5 - 6 September 2020
- The max level is now 250
- The first level's requirement is now 250 XP
- Improved RSL-1 number translation algorithm
- Tag pages should no longer show that there are more pages than there actually are
- Suager will now use base-10 even in RSL mode

## v6.1.6 - 8 September 2020
- The max level is now 500
- Added old levels command, which shows information about older leveling systems
- Added s u c c command
- Suppress the existence of RSLs in //languages unless the person and guild are trusted with that shit

## v6.1.7 - 11-12 September 2020
- Updated level 69 behaviour
- Removed hat kid from the "trusted" in //languages
- Updated RSL-1 and RSL-3 time outputs
- Removed Kaltaryna RSL-1
- //time will only output SL time in RSL-1
- Translated Aqos into Russian and RSL-1
- Added RSL-1 translation for TBL details commands, location descriptions, and totems
- TBL events end times will now be translated into their target language
- Generally updated RSL-1 locale
- Choco now won't be able to use //say. You're blocked for a fucking reason, god damn it.
- Avatar changes will now just get logged in their channel, and no longer be saved onto disk.

## v6.1.8 - 14-15 September 2020
- Added RSL-5 Kargadia time
- Added RSL-5 locale (WIP)
- Custom messages for //time in RSL-1 and -5
- Timesince will no longer allow dates before 277 AD in RSL-1 and -5 locales
- Updated plurals function
- Updated time output functions
- Time23 will no longer works with dates after 9500 AD
- Removed timetb
- Fixed server status showing activity percentages from all members, instead of from online members

## v6.1.9 - 16 September 2020
- Time23 will now work up to 1687 AD
- Updated Zeivela-2 output for time23
- Improved Kargadia time output in RSL-5
- Added RSL-5 Earth time output
- Updated case for months in RSL-1 and -2 (both time23 and generic time)

## v6.1.10 - 17 September 2020
- Added Blacklist
- Added owner-only commands to add and remove people from the blacklist

## v6.1.11 - 20 September 2020
- Updated TBL location activity calculation
- TBL XP levels now go up to 250
- TBL Clan levels now go up to 225
- Added 2 new locations to TBL (Unlock on XP levels 225 and 250)
- Removed TBL round limit
- TBL now speeds up at further rounds
- TBL now updates every 1 second instead of 1.5
- TBL now caps out at 250,000 people activity
- TBL location now automatically updates on level up
- TBL now has a small chance to boost your rewards
- Fixed TBL stats next shaman level XP requirement output
- Removed meme command

## v6.1.11.1 - 21 September 2020
- The "Magic Help" no longer boosts player count in TBL

## v6.1.12 - 23 September 2020
- Updated time23 and added time24

## v6.1.12.1 - 29 September 2020
- Renamed 23.6 to planet name instead of place name in time23
- Connectors have been set to ssl=False to work on my old laptop that I'm trying to host the bot on for now

## v6.2.0 - 3 October 2020
- Removed RSL-3 and RSL-5 locales
- Removed Aqos, TBL and DLRAM
- Updated and slightly improved time23 outputs
- Changed rank font to Whitney
- Updated some of the strings for Russian and RSL-1 locales
- Removed pain command

## v6.2.1 - 3 October 2020
- Updated discord.py to v1.5
- Commands removed because they no longer work properly:
  - server status
- Commands altered because they no longer work properly:
  - user (will no longer show status and activity)
- Commands removed due to lack of usage:
  - amiowner
  - epic
  - frogge
  - notwork
- Commands added:
  - achievement
  - challenge
  - calling
  - captcha
  - facts
  - scroll
  - didyoumean
  - drake
  - distracted
  - role members
- Fixed createdat
- Updated server bots
- Colourify now supports 2 colours specified
- Social commands will now use embed description instead of title

## v6.2.2 - 3 October 2020
- Improved and updated playing statuses

## v6.2.3 - 4 October 2020
- Improved logs command
- Social commands back to title embed
- Ship, bad, and trash now use User instead of Member
- Kuastall-11 for time24

## v6.2.4 - 4 October 2020
- Finally added mute command (does not support duration)
- Locked more social actions from being done on me
- Updated settings mute role response

## v6.2.4.1 - 5 October 2020
- Updated leveling bias

## v6.2.5 - 9 October 2020
- Fixed economy shop command
- Added message read to ping command

## v6.2.6 - 9 October 2020
- Improved de-hoist
- Fixed birthday output

## v6.3.0 - 10 October 2020
- Message delete and edit logs for Senko Lair
- Locked poke from being used on me
- Message on ban and unban from Senko Lair
- Added tag search and tag unclaimed
- Added rape command for SR 9

## v6.3.0.1 - 10 October 2020
- Removed message read from ping
- Removed cooldown from rape

## v6.3.0.2 - 11 October 2020
- Made the network warning different
- Made Leitoxz 99.9% hot and rated 100%

## v6.3.1 - 20 October 2020
- Senko Lair time now shows both Earth and Kargadia equivalents
- Updates Kargadia RSL-1 month names
- Added Kuastall RSL-1 locale
- Images cog now uses embeds so that you don't have to wait for a minute to see a single image

## v6.3.1.1 - 21 October 2020
- Added some test code to birthdays, maybe will help it not send happy birthdays 4 times in a row

## v6.3.2 - 30 October 2020
- Fixed weather command time outputs in RSL-1
- Turned trash and ship into embeds
- Most of Kuastall RSL-1 translation done

## v6.3.3 - 31 October 2020
- Finished Kuastall RSL-1 translation

## v6.3.4 - 7 November 2020
- Added a semi-broken tts command
- Fixed one cause of errors breaking the bot

## v6.3.5 - 16 November 2020
- Updated locks for social commands aimed at me
- Added laugh, tickle, punch, kill

## v6.3.6 - 19 November 2020
- Updated kill command output
- Added kill counter
- Updated dehoist nick updater

## v6.3.7 - 22 November 2020
- Fixed AlexFlipnote API
- Added another message encryption method (beta)
- Improved colour command

## v6.4.0-pre1 - 23 November 2020
- Renamed old Economy to Social Interaction
- Replaced currency with Social Interaction Points
- Removed bal, donate, buy, shop (will return with new Economy)
- Renamed profile to sip
- Updated SIP calculations algorithm
- Updated tables command
- Updated RSL-1 Kuastall strings

## v6.4.0-pre2 - 23 November 2020
- SIP now accepts User instead of Member
- Added Economy extension
- Accounts can now be created
- Added balance command
- Moved all leaderboards to one command

## v6.4.0-pre3 - 23 November 2020
- Put leaderboards back as separate commands
- Improved the way it gets the data to not repeat too much code

## v6.4.0 - 26 November 2020
- Kill no longer changes nickname
- Added work and daily commands
- Re-added buy

## v6.4.1 - 27 November 2020
- Added a few more NSFW actions
- Updated 8ball to use strings

## v6.4.2 - 6 December 2020
- Removed Social Interaction Points
- Moved Economy and SS23 to CobbleBot
- Created CobbleBot
- Moved leaderboard generator outside of Leveling class
- Max level reduced to 200

## v6.4.3 - 8 December 2020
- Removed a lot of commands from Fun and Images that were not used at all and that don't matter to me
- Made ship command generated by Suager instead of using the API
- Merged Discord into Utility and moved dm, atell, tell, say into Utility

## v7.0-pre1 - 16 December 2020
- Added new leveling system that should come into effect on 1st January 2021
- Combined leveling and leaderboards with CobbleBot
- Shared database
- Removed changes.json since it's useless by now

## v7.0-pre2 - 19 December 2020
- Updated RSL-1 locale

## v7.0-pre3 - 20 December 2020
- Replaced shop with roles
- Fixed beer reason

## v7.0.0 - 20 December 2020
- Generate colour on the bot instead of using the AlexFlipnote API

## v7.0.0.1 - 23 December 2020
- Renamed RSL-1_kg to RSL-1d

## v7.0.1 - 24 December 2020
- Added hot chocolate command

## v7.0.2 - 25 December 2020
- Improved time command outputs for RSL-1 languages
- Added RSL-1f locale

## v7.0.3 - 26 December 2020
- beer and hot chocolate now delete their message on success

## v7.0.4 - 27 December 2020
- addrole now shows what roles you can get in an embed

## v7.0.5 - 29 December 2020
- Improved message on join and leave of Senko Lair
- Changed leveling command output levels

## v7.0.6 - 31 December 2020
- Added custom roles to Chill Crew server

## v7.0.7 - 31 December 2020
- Added monke command (to give someone a monkey)

## v7.0.7.1 - 31 December 2020
- New year's countdown script

## v7.0.7.2 - 1 January 2021
- Remove the new year script

## v7.0.8 - 1 January 2021
- You now get a role for joining Senko Lair during 2021

## v7.0.9 - 4 January 2021
- Improved message logger
- Updated heretic list for leveling XP reduction
- Fixed data_io not updating config example anymore

## v7.1.0 - 4 January 2021
- Added starboard

## v7.1.0.1 - 5 January 2021
- Imagine starboard breaking

## v7.1.0.2 - 6 January 2021
- You can no longer star your own messages

## v7.2.0-pre1 - 7 January 2021
- Added reminders
- timein and timeago commands
- Improved the way the bot handles the extra parameters I use
- Added a new channel to the Suager updates list and improved the message

## v7.2.0-pre2 - 7 January 2021
- Reminders are now capped at 5 years
- The bot now tells you off for trying to break the time script
- Command to check currently active reminders
- Tags delete and birthday set now delete their confirmation message on success
- Temporaries handled value is now an integer

## v7.2.0-pre3 - 7 January 2021
- Temporary mutes
- //mutes - shows currently active temp mutes

## v7.2.0 - 7 January 2021
- Tag variables

## v7.2.1 - 8 January 2021
- Command to change own nickname
- You can't mute someone above yourself

## v7.2.2 - 9 January 2021
- mute now requires kick members rather than manage roles

## v7.2.3 - 9 January 2021
- Moved version to a separate file

## v7.2.4 - 10 January 2021
- Fighting against the feminists on chill crew
- Locked more social commands for me again

## v7.2.5 - 12 January 2021
- Rank embed command
- Starboard stats command 
- Levels should have better error message when it breaks

## v7.2.6 - 13 January 2021
- Role members now sorts alphabetically

## v7.2.7 - 14 January 2021
- Fixed Suager mention prefix endlessly adding itself on the //prefix command
- Birthdays will attempt to DM the user if it finds no servers the user shares
- Ignore deletes in Secret Room 10
- Moved Birthdays, Playing Changer and Avatar Changer to temporaries

## v7.2.8 - 16 January 2021
- Friends calculator command

## v7.2.8.1 - 17 January 2021
- Better friendship levels for me

## v7.2.8.2 - 18 January 2021
- Updated the seed algorithm for love and friendship

## v7.2.8.3 - 18 January 2021
- help command should no longer crash in DMs

## v7.2.9 - 19 January 2021
- Updated RSL-1 locale to updated grammar

## v7.2.10 - 22 January 2021
- More playing statuses for Suager

## v7.2.10.1 - 26 January 2021
- Updated friends tier list

## v7.2.11 - 3 February 2021
- Command to see DMs with the bot

## v7.2.11.1-.2 - 4 February 2021
- Fixed seedm for less than 2,000 chars
- Limit the amount of messages to be shown on seedm

## v7.2.12 - 4 February 2021
- Suager can now log the DMs it receives

## v7.2.13 - 5 February 2021
- Made timezone output slightly less retarded

## v7.2.13.1 - 7 February 2021
- Reminders command will now try to show a reaction to signify it worked

## v7.2.13.2 - 11 February 2021
- Better customisation for ratings

## v7.2.14 - 12 February 2021
- See current settings in JSON and upload new settings in JSON
- Muting above 5 years should now actually be prevented

## v7.2.15 - 16 February 2021
- Command to remove deleted roles from the level rewards system
- Command to edit the role rewarded at a certain level
- Command to edit the level at which a role is awarded

## v7.2.16 - 22 March 2021
- //commands as an alias to //help
- Mute no longer checks role position
- You can purge a user instead of member
- Friendship with me now checks using discord messages instead of a dict
- Changed how the update script works to hopefully not randomly forget channels for some odd reason
- Better conlang handling
- Fixed starboard crashing when channels no longer existed
- Suager updates should now finally send properly

## v7.2.17 - 1 April 2021
- ~~Changed Suager's avatar to Regaus~~ // Removed - 2 April 2021
- Changed avatar and icon links to size=1024 in most places

## v7.2.18 - 18 April 2021
- ~~Suager will now write about holidays in Senko Lair~~ - Added 6 April 2021, Removed 11 April 2021
- Updated what social commands can be used on me

## v7.2.19 - 21 April 2021
- //lovecalc, //friendship, //babyrate no longer use random.seed()
- Auto-unmute now shows "[Suager Auto-Unmute]" as reason
- //babyrate now always returns 0% when used on me

## v7.2.19.1 - 1 May 2021
- Message edit logs will now only update when the message content is changed

## v7.2.20 - 3 May 2021
- Deleted Simplified English and old RSL-1d locales

## v7.2.21 - 11 May 2021
- Made Suager show how long is left until his birthday and until my birthday
- Changed playing status update rate to 2 minutes 30 seconds

## v7.2.21.1 - 12 May 2021
- Added welcome message to a server

## v7.2.22 - 17 May 2021
- Improved the rank card's progress bar
- Added 1337xp's server to the update list

## v7.2.23 - 21 May 2021
- Introduced a better way to handle yearly XP

## v7.2.24 - 24 May 2021
- Moderation commands are now available in other languages
- Achievements are now available on Suager, but without TBL
- Image commands no longer specify they're using the AlexFlipnote API
- //pickle now says 30.0 cm when done on me
- Updated //love numbers for me
- Changed Secret Rooms to RSL-1k and RSL-1i instead of RSL-1e

## v7.2.25 - 24 May 2021
- Added `rankembed` as alias to //rank2
- Added `rankyear` and `rankyearly` as aliases to //rank3
- Added void to custom role list

## v7.2.26 - 27 May 2021
- Moved coinflip to Fun (from Utility)
- Your timezone is now shown even in RSL-1
- The timezone can now be reset
- Language time conversion now supports RSL-1k/RSL-1i weekday formatting
- Added a message notifying that a purge is in progress
- Removed botserver command
- Yearly leaderboards command
- Made some leveling commands' default names more clear

## v7.2.27 - 1 June 2021
- Reminders and mutes now use a 7-digit ID
- Reminders now indicate usage of UTC

## v7.2.28 - 8 June 2021
- Alphabetically sorted table names in database.py
- Made reminders translatable
- Added ability to edit and delete reminders
- Made temporaries handling cleaner and more efficient

## v7.2.29 - 9 June 2021
- Removed Suager v6 systems from level history, leaving only v6.1.6
- Merged leaderboards with leveling
- Translated reminders into Russian and RSL-1e
- Made starboard track message authors
- Made starboard automatically delete all starboard entries that have zero stars

## v7.2.30 - 11 June 2021
- Merged utils/events with cogs/events
- Made more guild-specific database entries clean themselves if Suager is removed from the guild
- Starboard now shows top message authors in the guild
- Starboard now shows only the top 5 messages (instead of top 10)

## v7.2.31 - 14 June 2021
- Made birthdays and avatars wait until the turn of the next hour before initialising 
- Made birthdays update itself only once every hour instead of every 5 seconds
- Made playing wait until the next 150-second period before initialising

## v7.2.32 - 15 June 2021
- Made timestamp conversion not dramatically shit itself and then catch on fire whenever you try to convert a date earlier than 1970

## v7.2.33 - 16 June 2021
- Added ability to update config through commands

## v7.2.34 - 17 June 2021
- Fixed levels leaderboard
- Removed RSL-1e locale

## v7.2.35 - 17 June 2021
- Added pineapple command

## v7.2.36 - 20 June 2021
- Fixed birthdays not going through properly

## v7.2.37 - 20 June 2021
- Added `bot.internal_name` (instead of having to do `bot.local_config["name"]`)
- Removed confirmation on setting your birthday
- Added ability to change your birthday
- Added command to delete your birthday

## v7.2.38 - 21 June 2021
- Improved output of global rank command
- Improved output of yearly rank command
- Changed the progress on Suager's own rank to 100% (from 50%)

## v7.2.39 - 21 June 2021
- Removed source command
- Updated permissions used by the invite command

## v7.2.40 - 21 June 2021
- Added dance command

## v7.2.41 - 23 June 2021
- See starboard stats per-user

## v7.2.41.1 - 23 June 2021
- Improved starboard error-handling
- Deletion of messages keeps them on the starboard, and simply removes their entry from the database

## v7.2.41.2 - 24 June 2021
- Handle reaction clearing same as message deletion for starboard

## v7.3.0 - 26 June 2021
- Starboard is now translatable

## v7.3.1 - 26 June 2021
- Rearranged all cogs and utils to be in one folder, and updated index.py to just load the necessary ones
- Made reload commands support the new cogs and utils structure
- Removed the online, offline, restart commands from admin, they're not needed anymore

## v7.3.2 - 4 July 2021
- Turned languages into a class
- Made cog subclasses to not load
- Made rank's XP and progress text slightly higher to not overlap with the progress bar
- Removed "Progress" field from max levels
- Translated embed field titles for embed rank
- Removed "kith" and "kish" aliases of kiss
- Limited the length of `reason` on mod commands to 400 characters

## v7.3.3 - 4 July 2021
- Improved birthdays invalid date output
- Added `utils.time` to eval command

## v7.3.4 - 8 July 2021
- Added a command to generate custom embeds

## v7.3.5 - 11 July 2021
- Fixed mod commands breaking when the reason was empty

## v7.3.5.1 - 13 July 2021
- Updated bot food output

## v7.3.6 - 18 July 2021
- Inside Counter

## v7.3.6.1 - 18 July 2021
- Merged lists and lists_suager

## v7.3.7 - 18 July 2021
- Added command to see rank in different languages

## v7.3.8 - 23 July 2021
- Added the new pickle system to sr9
- Made friendship levels say unknown instead of undefined
- Fixed IQ command breaking
- Shortened SL time output in RSL-1 to "S. Laikadu"
- Removed a handful of birthdays from timesince command, and added some SL holidays to it

## v7.3.9 - 29 July 2021
- Added code to give role on join in Nuriki's anarchy server
- Added vote-ban command for Nuriki's anarchy server

## v7.3.10 - 29 July 2021
- Added a downvote system for the vote-bans
- Made votes expire after a certain time
- Now stores upvotes, downvotes and expiry information in a database
- The ban only occurs after 6 hours from the start of the vote, if 3 votes are reached and the acceptance is 60% or higher
- You can't vote on your own ban

## v7.3.10.1 - 29 July 2021
- Once you reach 3 votes and 60% upvotes, you get the "on trial" role and revoked admin perms
- Once you reach 5 votes and 90% upvotes, you are banned immediately (without waiting the end of the trial)
- This is reversed if the upvotes go down or the trial ends

## v7.3.10.2 - 29 July 2021
- Disabled kick, ban, massban, and unban for Nuriki's anarchy server

## v7.4-pre1 - 26 July - 2 August 2021
- Vote-ban no longer deletes banned users' messages
- Made settings current and upload commands owner-only
- Removed the "free roles" system
- Removed "String not found": Now if the string is invalid it just shows the string itself
- Added "prefix" and "p" as aliases to //settings prefixes
- Added "prefixes" as alias to //prefix
- Changed the reason format to "[Author#1234] Reason" (from "[ Author#1234 ] Reason")
- Removed Russian language
- Made //settings, //settings leveling and //settings starboard show their current settings if no command is entered
- Added more variables to the level up message
- Removed lum and xpm aliases from leveling settings commands
- Added "ignore" and "blacklist" as aliases to //settings leveling ignored
- Added "mutedrole", "muted", "mute" as aliases to //settings muterole
- Added ability to disable level up messages
- Added ability to have a custom level up message once the user gets the highest available level reward, or reaches the highest level
- Improved the rank card for users who have reached level 200
- Improved Suager's personal rank card
- Fixed //t all
- Added role reactions (whitelisted) to Suager

## v7.4-pre2 - 2 August 2021
- Added birthday settings (Note: all these new settings don't work yet)
- Added settings for mod logs and message logs
- Added settings for polls
- Added setting to give a role when a new user or bot joins the server
- Added setting for welcome and goodbye messages
- Made settings save which bot the settings belong to
- If string formatting fails, it now just tries to fill in the values that are available

## v7.4.0 - 3-7 August 2021
- Messages now cut off at 2000 characters
- Made messages cut off at 1024 characters for the settings embeds
- Birthdays now follow the updated structure
- Added a notice on how to change what role is given at what level
- Fixed level rewards breaking when there aren't any
- Added user logs setting
- More settings are shown on the //settings command
- Join roles, welcomes and goodbyes are now functional
- Locked setting for mod logs, user logs and message logs until I actually make the logs themselves

## v7.4.1 - 9 August 2021
- You can now set different languages on different bots
- Suager no longer wipes all data related to the guild when the bot is removed from it

## v7.4.1.1 - 10 August 2021
- Removed say command (so people can't use it to bypass blocks)

## v7.4.2 - 11-13 August 2021
- Added polls
- Fixed leveling settings breaking when the new settings are not available

## v7.4.2.1 - 13 August 2021
- Made polls only show minutes and made the time output more consistent

## v7.4.2.2 - 13 August 2021
- Fixed command description in //settings leveling message

## v7.4.3 - 18 August 2021
- Added more data to the weather command, and made the embed fields not inline
- Updated settings command's text for birthday and leveling settings when they're enabled

## v7.4.4 - 18-22 August 2021
- Polls now have a slightly different colour when they have a (non-zero) score between -3 and 3
- Added positives variable to Language.number() - for polls/trials scores (shows up as +2 instead of just 2)
- Added `__str__` and `__repr__` to Language class
- Added trials
- Made trials check for fail conditions (such as member not being in the server), unlike vote-bans
- Removed original vote-ban system
- Poll and trial lists are now sorted: those that end sooner are shown first
- Slightly rearranged poll results string
- Polls must last at least 1 hour in Nuriki's server now

## v7.4.4.1 - 23 August 2021
- Added temporary vote-ban commands that just show how to use the new Trials system

## v7.4.4.2 - 25 August 2021
- Changed SL timezone name
- Polls now ping a role in Nuriki's server

## v7.4.4.3 - 27 August 2021
- Make the embed command try to have newlines with \n

## v7.4.5 - 29 August 2021
- Added av as alias to //avatar
- Added xp as alias to //rank
- Automatically vote "yes" on trials you start

## v7.4.5.1 - 2 September 2021
- Made settings command not load irrelevant settings, and made the template only contain relevant settings

## v7.4.5.2 - 4 September 2021
- Locked certain people out of seeing the "conlangs" field in the language list even while in trusted servers
- Made conlangs and RSLs show up if the command is called in DMs by trusted users

## v7.4.6 - 8 September 2021
- Added ability to set up a custom level up message for when the user reaches a new level reward
- Improved the level rewards string in leveling settings embed

## v7.4.6.1 - 8 September 2021
- Made //vote detect if you're trying to vote on a poll and are using the wrong command

## v7.4.6.2 - 8 September 2021
- Added `applications.commands` to the bot invite link (for slash commands in the future)
- Updated help command description

## v7.4.6.3 - 13 September 2021
- Made the playing status update speed 2 minutes rather than 2m30s

## v7.4.7 - 15 September 2021
- Made birthday statuses show up 20% of the time, while other playing statuses are 80%

## v7.4.8 - 18 September 2021
- Improved the invite command

## v7.4.9 - 22 September 2021
- Added ability to give multiple roles at once when people join
- Removed the logs settings, so that I can set the new ones later on

## v7.4.9.1 - 30 September 2021
- Updated readme

## v7.4.10 - 3 October 2021
- Trials now ban by vote count, rather than score
- Trials now have a minimum of 6 votes to win
- Removed insta-ban option from trials

## v7.4.11 - 8-12 October 2021
- Added message log settings
- Prefix settings can now be enabled/disabled, instead of toggling
- Made the trial success text say that the user was executed instead of banned

## v7.4.12 - 17 October 2021
- Fixed message logs breaking when no settings are found, fixed message logs settings values
- Added a check that users are at least 30 days old to join Nuriki's server

## v7.4.12.1 - 25 November 2021
- Fixed `//tickle Regaus` not showing its correct response
- Fixed `//trials vote` not giving the on trial role because it still required the score instead of total votes

## v7.4.12.2 - 7 December 2021
- Added reaction roles to Karmeck's server

## v7.4.13 - 20 December 2021
- Added "Joined in 2022" role to Senko Lair
- Hopefully fixed Nuriki's server breaking because of timezones
- People joining Nuriki's server while on trial should now get the role by the new conditions
- Fixed avatar updates breaking

## v7.4.14 - 22 December 2021
- Added ability to send users a DM when a mod action is taken against them

## v7.4.14.1 - 28 December 2021
- Improved the Message Edited embed on message logs

## v7.4.14.2 - 29 December 2021
- Removed "by x" part from the mod DMs

## v7.4.14.3 - 29 December 2021
- Fixed help command breaking in DMs

## v7.4.14.4 - 31 December 2021
- Added a New Year script for 2022

## v7.4.14.5 - 1 January 2022
- Fixed colour command

## v7.4.14.6 - 6 January 2022
- This should hopefully stop the error logs being spammed because they managed to delete the on trial role
- Also tries making trials not send duplicate DMs on success

## v7.4.15a1 - 16 January 2022
- `Forbidden` error when a member leaves should now be quietly ignored
- If a level reward role is deleted, the rewards get skipped instead of breaking the entire script
- Added settings for mod logs (not yet working)
- Added new tables for punishments and reminders (not yet used)

## v7.4.15 - 19 January 2022
- Added hidden `suager` command
- Made temporaries log their initialisation messages instead of printing
- Reminders are now dealt with separately from temporary punishments
- Massively improved the way the temporary mutes code looks like
- Moderation commands should now log their actions to the mod log channels
- You can no longer unmute a user who is not muted

## v7.4.16 - 21 January 2022
- Fix reminders commands still using the old system
- Fix mute list command still using the old system
- The mute list command can now also show permanent mutes
- Removed a few playing statuses

## v7.4.17 - 25 January 2022
- Language list now shows how much the language translation is complete
- Moved countries to one big dict

## v7.4.18 - 25 January 2022
- Removed some old social commands that should no longer exist
- Improved the way the social interaction embeds show up

## v7.4.18.1 - 26 January 2022
- Improved the way the temporaries update themselves

## v7.4.18.2 - 26 January 2022
- Fixed `//reminders edit` to use the new database table

## v7.4.18.3 - 27 January 2022
- Fixed settings language field
- Improved how language list shows up

## v7.4.19 - 27 January 2022
- Make it possible to update cases as well as languages

## v7.4.20 - 30 January 2022
- Better check for language completeness (checks inside strings too)
- Country names are now stored in a separate file from the rest of language data to reduce clutter
- Fixed weather to actually show the country name again

## v7.4.20.1 - 30 January 2022
- Moved Language.get() to the bots' subclass of Language, since it doesn't fit with the library

## v7.4.21 - 2 February 2022
- Errors should now be properly logged instead of only being printed
- Removed usages
- Made temporary events handle muted users leaving and rejoining

## v7.4.21.1 - 8 February 2022
- Added SR-1 to use Nehtivian, changed SR-8 to also use Nehtivian

## v7.4.22 - 9 February 2022
- Updated discord.py to v2.0
- Improved error handling for commands
- Updated NSFW commands to use the proper `commands.is_nsfw()` check again
- The `//guild` command can now show other guilds (if available)
- The `//reminders` command will no longer send into DMs unless invoked there
- The help command should no longer send into DMs unless invoked there
- Commands you don't have perms for should now show up in the help command
- Changed owner-only commands to use the discord.py is_owner() check

## v7.4.22.1 - 10 February 2022
- Fixed some commands still using the old url_as() and breaking

## v7.4.22.2 - 10 February 2022
- Made failed permissions check raise MissingPermissions error for the custom error message

## v7.4.23 - 10 February 2022
- Made the help command work the way it's supposed to
- Commands that can't be used in the current channel are simply crossed out instead of not showing up at all
- Made it possible to show some extra text alongside the help embed
- The help command will no longer send reactions when responding
- Removed the vote-ban commands, as they were removed back in August

## v7.4.23.1 - 10 February 2022
- Fix events errors to actually log what happened

## v7.4.24 - 11 February 2022
- Updated `//birthday set` to no longer require zeros at front
- Made a custom Context that can be used to load languages instead of relying on the Bot instance
- Made the "crossed out commands" warning only show up in the help output for the entire bot
- Removed auto increment from punishments and reminders

## v7.4.25 - 12 February 2022
- Fixes certain commands and events breaking because v2.0 decided to have avatar only return non-default avatars
- Improved error message for on_user_update() avatar change
- on_member_update() now also tracks guild avatar changes
- Added owner-only `//avatar3` to see someone's guild avatar for a specific guild
- `//eval` now shows traceback of the message (although it can only get the line number out...)
- Removed general.send()

## v7.4.26 - 12 February 2022
- Make it possible to see what files were sent to the bots' DMs
- Removed unused functions from `utils.general`

## v7.4.27 - 13 February 2022
- Better error traceback for eval command

## v7.4.28 - 17 February 2022
- Allow `//timesince` to go beyond the 0-9999 year range
- Fixed admin eval error traceback breaking

## v7.4.28.1 - 18 February 2022
- Locked polls to only be available in Nuriki's server, since they are not used anywhere else

## v7.4.28.2 - 18 February 2022
- Command errors are now printed (CommandInvokeError)

## v7.4.29 - 18 February 2022
- `//vote` no longer asks if you're trying to vote on a poll
- `//timesince` now uses proper `YYYY-MM-DD hh:mm:ss` format for specifying time

## v7.4.30 - 18 February 2022
- `//settings` no longer sends the help command when no data is available
- Reverted the `//invite` command to no longer show options of text-only and slash commands
- Fixed commands breaking when no server icon is available

## v7.4.31 - 21 February 2022
- Added the database table for user logs
- Slightly improved how the weather command looks

## v7.4.31.1 - 22 February 2022
- Fix invite command

## v7.4.32 - 22 February 2022
- Made it possible to only generate the image of the colour using `//colour xxxxxx -i`

## v7.4.33 - 23 February 2022
- Fixed help command not doing anything in some cases
- Made it possible to catch attachments being added/removed in an edited message
- Fixed messages edits breaking if the content was empty
- Fixed "ignore bots" setting of message logs showing incorrect command output

## v7.4.34 - 24 February 2022
- Added user logs

## v7.4.34.1 - 25 February 2022
- When leaving, the user log will now also show the roles you had

## v7.4.35 - 25 February 2022
- Added command to overlay your avatar with the Russian flag

## v7.4.35.1 - 28 February 2022
- Slightly rearranged settings
- Fixed avatar logs spam when a member had no guild avatar

## v7.5.0a1 - 18-20 March 2022
- Added warning settings
- Kick and ban now try to make sure the user can be kicked/banned before doing so
- Ban and massban now check if the user has already been banned from the server
- Massban command now checks for members first and then the reason as the last argument
- Improved the way the massban command works

## v7.5.0a2 - 20 March 2022
- Improved output for massban command
- Added massunban and masskick commands

## v7.5.0a3 - 21 March 2022
- Made the time-based functions wait for their next iteration cycle and only then wait_until_ready if needed
- Fixed guild avatar command being broken
- Made the bot send a message when a user is kicked for being too young in Nuriki's server

## v7.5.0a4 - 3-5 April 2022
- Mass-mute command

## v7.5.0a5 - 7 April 2022
- Made the mute list command show the Case ID
- Improved the output of the mute list command
- Try to prevent Suager from spamming logs over updating its avatar

## v7.5.0a6 - 12-13 April 2022
- The author is no longer appended to the reason shown in mod logs and database (since the author is stated anyways)
- The mod log messages will now state the user IDs
- Mass-unmute command
- Set the avatar commands to output in size=4096

## v7.5.0a7 - 19 April 2022
- Warning command
- Make the auto-unmute string translatable

## v7.5.0a8 - 20 April 2022
- Mass-warn command
- Made the mute length when reaching too many warnings scale properly
- Warns list command

## v7.5.0a9 - 29 April 2022
- Fixed reminders not deleting
- Hide NSFW commands from help when the command is run in an SFW channel
- Pardon command

## v7.5.0 - 2 May 2022
- Mod log command

## v7.5.0.1 - 2 May 2022
- Improved the way pardoned warnings are shown in the mod log command

## v7.5.1 - 7-8 May 2022
- Class-based birthdays structure
- Support for timezones in birthdays

## v7.5.1.1 - 9 May 2022
- Fixed the birthdays incorrectly switching themselves between UTC and their actual timezone
- Fixed `//purge` not showing the given limit when the value exceeds 2000

## v7.5.2 - 9 May 2022
- Massively improved the way the command to set your timezone works

## v7.5.2.1 - 9 May 2022
- The timezone code for pytz isn't needed in Birthdays anymore

## v7.5.3 - 9 May 2022
- Timezone support for input and output

## v7.5.4 - 11 May 2022
- Made it possible to see a user's local time

## v7.5.5 - 17 May 2022
- `//birthday` now shows how long is left until the user's next birthday

## v7.5.6 - 17 May 2022
- Better base conversion command syntax

## v7.5.7 - 17 May 2022
- Greatly reduced the amount of default values for `//timesince`
- Fixed `//timesince` ignoring the user's timezone in the default values

## v7.5.8 - 18 May 2022
- Leveling is now per bot
- Removed yearly leveling
- Leveling now tries to ignore deleted roles

## v7.5.8.1 - 18 May 2022
- Removed yearly ranking commands
- Updated the old leveling commands to use the bot field - make sure they're using the correct data

## v7.5.8.2 - 21 May 2022
- Holiday name translations are no longer counted towards language translation completion, as they are not actually used anywhere

## v7.5.9 - 22 May 2022
- Updated some social commands' responses when Suager or another bot is the target
- Added `//smug`, `//nibble`, and `//feed`
- Made the images load up when the bot is ready
- Made the counters separate per bot

## v7.5.10 - 22 May 2022
- `//rank` now shows how many members have spoken at all (so you would see e.g. "Rank #24 of 79")

## v7.5.11 - 24 May 2022
- `//handhold` command

## v7.5.12 - 26 May, 4-6 June, 10-12 June 2022
- Language strings now use keywords for better understandability
- Added Wight to the Unlocked list for social commands
- Ship now only shows one name (chosen randomly)
- Removed some old unused strings

## v7.5.13 - 14-15 June 2022
- West Kargadian translation for social commands

## v7.5.14 - 17 June 2022
- Improved how translation completion is counted (made all language names count as one large "string")
- West Kargadian translation for discord-related commands and various error messages

## v7.5.15-pre1 - 18-19, 23 June 2022
- West Kargadian translation for fun, image, info, leveling commands

## v7.5.15-pre2 - 30 June 2022
- West Kargadian translation for moderation commands

## v7.5.15-pre3 - 7 July 2022
- West Kargadian translation for ratings and utility

## v7.5.15-pre4 - 7 July 2022
- Updated to newer version of discord.py
- Also updated other dependencies

## v7.5.15 - 15 July - 13 August 2022
- Commands using a single MemberID will now show the invalid input
- Finished West Kargadian translation
- Updated status messages used while loading and just afterwards
- Fix `//reminders edit` improperly converting timezones because datetime was designed by monkeys
- Numbers should no longer show up as links on Android

## v7.5.15.1 - 21 August 2022
- Handle emotes kwarg no longer being added in Regaus.py v2.0

## v7.5.15.2 - 3 September 2022
- The database builder now uses the actual type string instead of the number abstraction
- Added new converters for datetime, which will hopefully bring less issues

## v7.5.15.3 - 3 September 2022
- Made a "protected" list for social commands so that my bots could also be protected from being slapped or whatever

## v7.5.15.4 - 4 September 2022
- Fixed mod commands breaking when multiple bots have settings saved for the server

## v7.5.16 - 10 September 2022
- Regaus.py v2.0 compatibility: Renamed Kargadian language translation files and language translation counter

## v7.5.17 - 12 September 2022
- Updated `//pickle` algorithm and updated behaviour when the specified user is my bot
- Slightly changed the `//pickle` seed generator to give me desired values

## v7.5.17.1 - 20 October 2022
- Updated to Python 3.11
- Improved code for showing versions of libraries used

## v7.5.18 - 30 October 2022
- (Regaus.py v2.1.5) Fixed pytz behaviour during daylight saving transitions
- Fixed pytz timezone name breaking during the transitions

## v7.5.18.1 - 30-31 October 2022
- Fixed more issues arising from pytz timezones

## v7.5.18.2 - 9 November 2022
- Fixed pytz timezone names during daylight savings transitions

## v7.5.18.3 - 14 November 2022
- Fixed zero width space characters showing up on the rank image
- Fixed variables not being filled in when `//ranklang` receives an invalid language

## v7.5.18.4 - 15 November 2022
- Database errors will now be logged instead of getting silently ignored

<<<<<<< HEAD
## v7.5.18.5 - 28 November 2022
- Better database error logging
=======
## v7.5.18.5 - 3 December 2022
- Updated printing method for `print_error()`

## v7.5.19 - 5 December 2022
- Made it possible to use different fonts for your rank card (`//crank font`)
- Text colour customisation moved to `//crank text`
- Custom rank database values can now be null, in case the default values ever change
- Changed the font used in the `//colour` command to JetBrains Mono
- Improved text alignment in `//rank` and `//colour`

## v7.5.20 - 6 December 2022
- Improved how translation completion is counted in `//settings`

## v7.5.20.1 - 12 December 2022
- Changed the default happy birthday message

## v7.6.0-pre1 - 14-16 December 2022
- Added an anti-ad filter that can remove unwanted Discord links
- Added an images-only filter that can remove text messages from specified channels
- Moved FakeContext to `utils.commands` from `utils.languages`
- Made it possible to send an error traceback without the codeblock

## v7.6.0-pre2 - 16 December 2022
- Added ability to change the duration of the warning given to advertisers
- Discord links don't have to start with `https://` to be detected
- The channel lists for anti-ads and image-only will now detect if you try to add a channel already in the list
- Changed the mute length for warnings to be shown in full when set

## v7.6.0-pre3 - 16 December 2022
- Anti-ads and image-only will now detect if they can send the warning message. If not, they will silently do their job
- Turned FakeContext into a dataclass

## v7.6.0 - 16 December 2022
- All links are now treated as valid for image-only, regardless of whether they actually contain an image or not
- Message-related auto-moderation (image-only and anti-ads) will now also handle message edits

## v7.6.1 - 16 December 2022
- Popular discord server listings are now also blocked if anti-ads are enabled

## v7.6.1.1 - 31 December 2022
- Updated new year's script for 2023

## v7.6.2 - 5 March 2023
- Added Exo2 font for rank cards

## v7.6.2.1 - 9 March 2023
- Slightly idiot-proofed reminders
- User logs will now show the tag of the user

## v7.6.2.2 - 11 March 2023
- Created a local copy of Jishaku's reaction-based paginator, since it was removed from the library

## v7.6.3 - 23 March 2023
- Permission checks for moderation commands can no longer be bypassed by the bot owner

## v7.6.4 - 23 March 2023
- XP on the levels leaderboard is now aligned to the right rather than the left

## v7.6.4.1 - 23 March 2023
- The XP now has only 2 spaces of padding on the left side instead of 4

## v7.6.5 - 29 March 2023
- Added a command to give people some cheese

## v7.6.5.1 - 1 April 2023
- Contents of specific channels can now be checked for specific words, if deemed necessary

## v7.6.6 - 1 April 2023
- Updated personal protection for social commands:
  - Kiss can now only be used by people not locked (previously unprotected)
  - Bite can now be used by people not locked (previously unlocked-only)
  - Slap can now be used by people not locked (previously unlocked-only)
  - Tickle can now be used by people not locked (previously unlocked-only)
  - Suck can now only be used by people not locked (previously unprotected)
- Added anti-kill insurance for Caffey

## v7.6.6.1 - 1 April 2023
- Updated the new strings to Kargadian

## v7.6.6.2 - 1 April 2023
- Added "zero width non-joiners" to the end of all numbers so that they stop getting highlighted as phone numbers

## v7.6.6.3 - 1 April 2023
- Finally added a "Joined in 2023" role to Senko Lair

## v7.6.6.4 - 1 April 2023
- Restricted zws addition to only needed commands (currently just nextlevel)

## v7.6.7 - 1 April 2023
- Inverted XP and levels displayed during 1st April
- Leveling now adjusts place padding when the last place start a new order of tens (eg 99 -> 100)

## v7.6.7.1 - 1 April 2023
- Suager's avatar is now inverted during 1st April
- Playing statuses are now written in reverse during 1st April

## v7.6.7.2 - 2 April 2023
- Added a "CPU Burner" to passively use up the CPU on the host if all bots are idle for at least 2 minutes

## v7.6.7.3 - 5 April 2023
- Reintroduced ability to blacklist people from customising their rank card

## v7.6.8 - 6 April 2023
- Added command to tuck someone into bed
- Added new emotes to the emote list and rearranged the list
- Replaced the old Alex emotes with new ones

## v7.6.8.1 - 10 April 2023
- Fixed //rankembed not actually reflecting the server XP multiplier

## v7.6.9 - 10 April 2023
- Made get_data() into a staticmethod
- Tried to more strictly make sure that the lists for social commands don't magically become a string
- Made social command responses more adaptive when there is a difference in the counters
- Added translations to the NSFW social commands

## v7.6.10 - 11 April 2023
- Added a command to wave at someone
- The "target has only x'd author back" string is now used if the counters difference is 5 or more, rather than 6 or move

## v7.6.11 - 11 April 2023
- The strings are now also adjusted if the author did the action 5+ times less than the target
- Added the "only" word to NSFW commands when there's a difference in the counters

## v7.6.11.1 - 11 April 2023
- There is now a little warning sign in front of NSFW commands in the help utility (only in cog-specific help)

## v7.6.11.2 - 15 April 2023
- The starboard now tracks which bot saw the message
- The starboard now tracks star count better when two bots see the message at the same time

## v7.6.11.3 - 15 April 2023
- Star count is now read from the reaction count on the actual message

## v7.6.12 - 15 April 2023
- The starboard now tries to embed attachments and links, and if it fails, sends links to them
- The starboard now prints error messages

## v7.6.13 - 22 April 2023
- Made it possible to set a personal language or have channel-specific languages
- The personal language command is currently hidden

## v7.7.0a1 - 27-28 April, 2-12 May 2023
- Reformatted the settings to make more sense UX-wise and look better code-wise
- If anything is written together with the `//settings` command, it now shows the help instead of current settings
- Added a command to specifically see the current settings (`//settings current`)
- Put leveling settings above starboard settings
- Made message logs settings actually possible to view
- Made edited messages actually go to the channel for edited message logs (instead of the channel for deleted messages)
- The language translation counter now just shows the ratio of values which are equal to English, and no longer has special behaviour for different value types
- Added translations to Kargadian for the anti-ads and image-only settings
- The placeholder role names now have <> around them.
- Made it possible to see the current level up message
- Made it possible to easily reset the level up message
- Made the level up announcements setting only reset when explicitly stated
- Renamed some level reward commands to make more sense

## v7.7.0a2 - 31 May 2023
- The `//embed` command's description now tells you to use `\n` for newlines
- Social commands now only trigger the "only" response if the difference in counters is more than 20% of the sum

## v7.7.0a3 - 8 June 2023
- Updated discord.py to a new (alpha) version, so most commands should now behave better with Discord's new username system
- Updated most commands to use display names in the output, where it makes sense to
- The leveling leaderboard will show both the display name and username for updated users
- Fixed Kargadian incorrectly declining "Regaus" in the lowercase
- Hid the `//russia` command

## v7.7.0a4 - 15 June 2023
- Updated the "translations may not be accurate" notice
- Made the weather command translate to natural languages again (once Regaus.py v3 is made)

## v7.7.0a5 - 24 June 2023
- Fix reminders list using the username instead of display name

## v7.7.0a6 - 9 July 2023
- Rewrote birthday settings to the new standard
- Birthday-related settings now have specific commands to disable things, rather than being reset when input is empty

## v7.7.0a7 - 30 July 2023
- Log files now ignore encoding errors and replace them with a special character instead of spamming errors to chat
- Log files should now be sorted alphabetically before being appended to the output

## v7.7.0a8 - 30 July 2023
- Leveling leaderboard now handles the new usernames more efficiently and doesn't have special behaviour for people still on the old username system

## v7.7.0a9 - 30 July, 4 August 2023
- Rewrote message logs settings
- There are now separate commands to set the channel for edited and deleted messages, as well as a command to set both at once

## v7.7.0a10 - 4 August 2023
- Fixed reaction roles trying to remove a role that the member doesn't have

## v7.7.0a11 - 22 August 2023
- Counters now only require a 5% difference rather than 10% to give the "user has only done it x times" response

## v7.7.0a12 - 23, 25 August 2023
- Rewrote polls, join roles, welcome/farewell, mod DMs, mod logs, and user logs settings to the new standard
- These settings now have specific commands to disable things, rather than being reset when the input is empty
- Mod DM and mod log settings now have separate commands for each setting, as well as a command to enable/disable all the settings at once
- Role preservation has been moved to a separate command rather than being a subcommand of user logs

## v7.7.0a13 - 8 September 2023
- Rewrote warnings, anti-ads, and image-only settings to the new standard
- The anti-ads now have specific commands for changing the list mode
- The anti-ads and image-only settings now have separate commands for adding and removing channels
- The anti-ads warning length can no longer be set above 5 years
- The anti-ads warning length is now shown in full form, rather than showing the short string stored in the settings
- Warnings now have a separate text when the duration is more than 5 years, rather than using the same text as the mute command
- Disabled old nick removal behaviour for me on the Crabs server

## v7.7.0 - 8 September 2023
- Added removeall commands to prefixes, leveling ignored channels, leveling role rewards, and message logs ignored channels

## v7.7.1 - 9 September 2023
- Updated to Regaus.py v3.0
- Made the old time module use `datetime.min` instead of `datetime.now()` to measure length of relativedeltas
- Changed "Developers" in the bot stats command to "Developer"
- Birthdays are now stored as a `date` rather than `datetime` in the database
- Added a new Custom Status to the playing statuses list, removed the "Competing in uselessness" status
- Improved precision for `//timeago` and `//timein`

## v7.7.2 - 22 September 2023
- Added a way to see the current week's timetables for my course in university

## v7.7.3 - 22 September 2023
- Made the timetable be able to load the timetable for any course
- Made the module be able to look up the list of courses

## v7.7.4 - 23 September 2023
- Timetables can now be looked up for any course, room, or list of modules
- It is now possible to look up the list of existing courses, modules, or rooms
- The list of courses, modules, and rooms is cached for 30 days, as they should not change often

## v7.7.5 - 24 September 2023
- Timetables can now be looked up for a specific week
- The timetable for my course will now be looked up and stored as a calendar file (with events created for the whole year)
- Created a cherry.py webserver to store the calendar on so it can be accessed by the calendar apps

## v7.7.5.1 - 24 September 2023
- Fixed `//eval` crashing when the error traceback is very long

## v7.7.5.2 - 25 September 2023
- Disabled the cherry server and the automatic calendar updater
- Added `@regaus.dcu.comsci1` to the end of iCalendar event UIDs to make them longer and unique
- Rearranged the words in the event names

## v7.7.5.3 - 25 September 2023
- Fixed the timetables breaking when the class is online

## v7.7.5.4 - 26 September 2023
- Changed the output formatting for online events
- Improved the location output for the calendar

## v7.7.5.5 - 27 September 2023
- Improved output for bookings when looking up a room's timetable

## v7.7.5.6 - 8 October 2023
- Made the timetables support weird "WRB" events
- Fixed bookings crashing when they forget to include a space in the name

## v7.7.5.7 - 8 October 2023
- Made the timetable handle Synchronous events
- Made the course/module/room list not break if no data was returned
- The timetables will be shown for the next week if the current (or specified) date is a Saturday or Sunday

## v7.7.5.8 - 9 October 2023
- Removed cherrypy from requirements
>>>>>>> 8214da15
<|MERGE_RESOLUTION|>--- conflicted
+++ resolved
@@ -1418,11 +1418,10 @@
 ## v7.5.18.4 - 15 November 2022
 - Database errors will now be logged instead of getting silently ignored
 
-<<<<<<< HEAD
 ## v7.5.18.5 - 28 November 2022
 - Better database error logging
-=======
-## v7.5.18.5 - 3 December 2022
+
+## v7.5.18.6 - 3 December 2022
 - Updated printing method for `print_error()`
 
 ## v7.5.19 - 5 December 2022
@@ -1689,5 +1688,4 @@
 - The timetables will be shown for the next week if the current (or specified) date is a Saturday or Sunday
 
 ## v7.7.5.8 - 9 October 2023
-- Removed cherrypy from requirements
->>>>>>> 8214da15
+- Removed cherrypy from requirements