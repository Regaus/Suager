--- conflicted
+++ resolved
@@ -1699,36 +1699,34 @@
 ## v7.7.5.11 - 10 November 2023
 - Added a command to simulate an error occurring
 
-<<<<<<< HEAD
-## v7.7.6 - 10 November 2023
+## v7.7.6 - 11 November 2023
+- Upgraded to Python 3.12
+- Improved type-checking on some settings
+- Replaced deprecated `datetime.utcnow()` function with a stupider workaround
+
+## v7.7.7 - 7 December 2023
+- Improved the code for choosing a status
+- Turned version and countdown statuses into custom status
+- Added some new statuses and removed some old ones
+
+## v7.7.8 - 10 November 2023
 - Added a paginator with a fixed amount of lines per page, rather than max characters
 - Paginated `//levels` and `//glevels`
 - Made the `//dcu search` commands only show up to 15 lines per page
 
-## v7.7.7 - 15 December 2023
+## v7.7.9 - 15 December 2023
 - Fixed PaginatorInterface breaking when max_size > 1991 (instead of only throwing an error above 2000)
 - Fixed PaginatorInterface and its subclasses incorrectly showing the last page
 - Added paginators to `//warns` and `//punishments`
   - These will default to the last page, thereby showing the latest warnings/punishments first
 
-## v7.7.7.1 - 15 December 2023
+## v7.7.9.1 - 15 December 2023
 - Fixed `//achievements` breaking due to using a method that no longer exists
 
-## v7.7.7.2 - 15 December 2023
+## v7.7.9.2 - 15 December 2023
 - Added a zero width non-joiner between place and XP on `//levels` and `//glevels` to prevent weird highlighting that sometimes on Android
 
-## v7.7.8 - 15 December 2023
+## v7.7.10 - 15 December 2023
 - Paginated the embed for the server's current settings
   - Embeds for subcategories (like leveling or birthdays) keep their normal embeds, as they're not big enough to be difficult to navigate to begin with
-- Updated the code checking for some old setting values to use isinstance() instead of `type() == int`
-=======
-## v7.7.6 - 11 November 2023
-- Upgraded to Python 3.12
-- Improved type-checking on some settings
-- Replaced deprecated `datetime.utcnow()` function with a stupider workaround
-
-## v7.7.7 - 7 December 2023
-- Improved the code for choosing a status
-- Turned version and countdown statuses into custom status
-- Added some new statuses and removed some old ones
->>>>>>> 785b4002
+- Updated the code checking for some old setting values to use isinstance() instead of `type() == int`